/**
 * @section LICENCE
 * 
 * This file is distributed as part of the MariaDB Corporation MaxScale. It is
 * free software: you can redistribute it and/or modify it under
 * the terms of the GNU General Public License as published by the
 * Free Software Foundation, version 2.
 * 
 * This program is distributed in the hope that it will be useful,
 * but WITHOUT ANY WARRANTY; without even the implied warranty of
 * MERCHANTABILITY or FITNESS FOR A PARTICULAR PURPOSE.  See the
 * GNU General Public License for more details.
 * 
 * You should have received a copy of the GNU General Public License
 * along with this program; if not, write to the Free Software
 * Foundation, Inc., 51 Franklin Street, Fifth Floor, Boston, MA
 * 02110-1301 USA.
 * 
 * Copyright MariaDB Corporation Ab
 * 
 * @file 
 * 
 */

#define EMBEDDED_LIBRARY
#define MYSQL_YACC
#define MYSQL_LEX012
#define MYSQL_SERVER
#if defined(MYSQL_CLIENT)
# undef MYSQL_CLIENT
#endif

#include <my_config.h>
#include <mysql.h>
#include <my_sys.h>
#include <my_global.h>
#include <my_dbug.h>
#include <my_base.h>
#include <sql_list.h>
#include <mysqld_error.h>
#include <sql_class.h>
#include <sql_lex.h>
#include <embedded_priv.h>
#include <sql_class.h>
#include <sql_lex.h>
#include <sql_parse.h>
#include <errmsg.h>
#include <client_settings.h>
#include <set_var.h>
#include <strfunc.h>
#include <item_func.h>

#include "../utils/skygw_types.h"
#include "../utils/skygw_debug.h"
#include <log_manager.h>
#include <query_classifier.h>
#include <mysql_client_server_protocol.h>

#include <stdio.h>
#include <stdlib.h>
#include <string.h>
#include <stdarg.h>

extern int            lm_enabled_logfiles_bitmask;
extern size_t         log_ses_count[];
extern __thread log_info_t tls_log_info;

#define QTYPE_LESS_RESTRICTIVE_THAN_WRITE(t) (t<QUERY_TYPE_WRITE ? true : false)

static THD* get_or_create_thd_for_parsing(MYSQL* mysql, char* query_str);
static unsigned long set_client_flags(MYSQL* mysql);
static bool create_parse_tree(THD* thd);
static skygw_query_type_t resolve_query_type(THD* thd);
static bool skygw_stmt_causes_implicit_commit(
        LEX*  lex,
        int* autocommit_stmt);

static int is_autocommit_stmt(LEX* lex);
static void parsing_info_set_plain_str(void* ptr, char* str);
static void* skygw_get_affected_tables(void* lexptr);


/**
 * Calls parser for the query includede in the buffer. Creates and adds parsing 
 * information to buffer if it doesn't exist already. Resolves the query type. 
 * 
 * @param querybuf buffer including the query and possibly the parsing information
 * 
 * @return query type
 */
skygw_query_type_t query_classifier_get_type(
        GWBUF* querybuf)
{
        MYSQL*             mysql;
        skygw_query_type_t qtype = QUERY_TYPE_UNKNOWN;
        bool               succp;
        
        ss_info_dassert(querybuf != NULL, ("querybuf is NULL"));
        
	if (querybuf == NULL)
	{
		succp = false;
		goto retblock;
	}
        /** Create parsing info for the query and store it to buffer */
        succp = query_is_parsed(querybuf);
        
        if (!succp)
        {
                succp = parse_query(querybuf);
        }
        /** Read thd pointer and resolve the query type with it. */
        if (succp)
        {
                parsing_info_t* pi;
                
                pi = (parsing_info_t*)gwbuf_get_buffer_object_data(querybuf, 
                                                                   GWBUF_PARSING_INFO);
                
                if (pi != NULL)
                {
                        mysql = (MYSQL *)pi->pi_handle;

                        /** Find out the query type */
                        if (mysql != NULL)
                        {
                                qtype = resolve_query_type((THD *)mysql->thd);
                        }
                }
        }
retblock:
        return qtype;
}

/**
 * Create parsing info and try to parse the query included in the query buffer.
 * Store pointer to created parse_tree_t object to buffer.
 * 
 * @param querybuf buffer including the query and possibly the parsing information
 * 
 * @return true if succeed, false otherwise
 */
bool parse_query (
        GWBUF* querybuf)
{
        bool            succp;
        THD*            thd;
        uint8_t*        data;
        size_t          len;
        char*           query_str = NULL;
        parsing_info_t* pi;
        
        CHK_GWBUF(querybuf);
        /** Do not parse without releasing previous parse info first */
        ss_dassert(!query_is_parsed(querybuf));
         
        if (querybuf == NULL || query_is_parsed(querybuf))
        {
                return false;
        }
        /** Create parsing info */
        pi = parsing_info_init(parsing_info_done);
        
        if (pi == NULL)
        {
                succp = false;
                goto retblock;
        }        
        /** Extract query and copy it to different buffer */
        data = (uint8_t*)GWBUF_DATA(querybuf);
        len = MYSQL_GET_PACKET_LEN(data)-1; /*< distract 1 for packet type byte */        
        

        if (len < 1 || len >= ~((size_t)0) - 1 || (query_str = (char *)malloc(len+1)) == NULL)
        {
                /** Free parsing info data */
                parsing_info_done(pi);
                succp = false;
                goto retblock;
        }
        memcpy(query_str, &data[5], len);
        memset(&query_str[len], 0, 1);
        parsing_info_set_plain_str(pi, query_str);
        
        /** Get one or create new THD object to be use in parsing */
        thd = get_or_create_thd_for_parsing((MYSQL *)pi->pi_handle, query_str);
        
        if (thd == NULL)
        {
                /** Free parsing info data */
                parsing_info_done(pi);
                succp = false;
                goto retblock;
        }
        /** 
         * Create parse_tree inside thd.
         * thd and lex are readable even if creating parse tree fails.
         */
        create_parse_tree(thd);
        /** Add complete parsing info struct to the query buffer */
        gwbuf_add_buffer_object(querybuf, 
                                GWBUF_PARSING_INFO, 
                                (void *)pi, 
                                parsing_info_done);
        
        succp = true;
retblock:
        return succp;
}


/**
 * If buffer has non-NULL gwbuf_parsing_info it is parsed and it has parsing
 * information included.
 * 
 * @param buf buffer being examined
 * 
 * @return true or false
 */
bool query_is_parsed(
        GWBUF* buf)
{
        CHK_GWBUF(buf);
        return (buf != NULL && GWBUF_IS_PARSED(buf));
}


/**
 * Create a thread context, thd, init embedded server, connect to it, and allocate
 * query to thd.
 *
 * Parameters:
 * @param mysql         Database handle
 * 
 * @param query_str     Query in plain txt string
 *
 * @return Thread context pointer
 *
 */
static THD* get_or_create_thd_for_parsing(
        MYSQL* mysql,
        char*  query_str)
{
        THD*          thd    = NULL;
        unsigned long client_flags;
        char*         db     = mysql->options.db;
        bool          failp  = FALSE;
        size_t        query_len;

        ss_info_dassert(mysql != NULL, ("mysql is NULL"));
        ss_info_dassert(query_str != NULL, ("query_str is NULL"));

        query_len = strlen(query_str);
        client_flags = set_client_flags(mysql);
        
        /** Get THD.
         * NOTE: Instead of creating new every time, THD instance could
         * be get from a pool of them.
         */
        thd = (THD *)create_embedded_thd(client_flags);

        if (thd == NULL) {
                LOGIF(LE, (skygw_log_write_flush(
                        LOGFILE_ERROR,
                        "Error : Failed to create thread context for parsing. "
                        "Exiting.")));
                goto return_thd;
        }
        mysql->thd = thd;
        init_embedded_mysql(mysql, client_flags);
        failp = check_embedded_connection(mysql, db);

        if (failp) {
                LOGIF(LE, (skygw_log_write_flush(
                        LOGFILE_ERROR,
                        "Error : Call to check_embedded_connection failed. "
                        "Exiting.")));
                goto return_err_with_thd;
        }
        thd->clear_data_list();

        /** Check that we are calling the client functions in right order */
        if (mysql->status != MYSQL_STATUS_READY) {
                set_mysql_error(mysql, CR_COMMANDS_OUT_OF_SYNC, unknown_sqlstate);
                LOGIF(LE, (skygw_log_write_flush(
                        LOGFILE_ERROR,
                        "Error : Invalid status %d in embedded server. "
                        "Exiting.")));
                goto return_err_with_thd;
        }
        /** Clear result variables */
        thd->current_stmt= NULL;
        thd->store_globals();
        /** 
         * We have to call free_old_query before we start to fill mysql->fields 
         * for new query. In the case of embedded server we collect field data
         * during query execution (not during data retrieval as it is in remote
         * client). So we have to call free_old_query here
        */
        free_old_query(mysql);
        thd->extra_length = query_len;
        thd->extra_data = query_str;
        alloc_query(thd, query_str, query_len);
        goto return_thd;
        
return_err_with_thd:
        (*mysql->methods->free_embedded_thd)(mysql);
        thd = 0;
        mysql->thd = 0;
return_thd:
        return thd;
}



/** 
 * @node  Set client flags. This is copied from libmysqld.c:mysql_real_connect 
 *
 * Parameters:
 * @param mysql - <usage>
 *          <description>
 *
 * @return 
 *
 * 
 * @details (write detailed description here)
 *
 */
static unsigned long set_client_flags(
        MYSQL* mysql)
{
        unsigned long f = 0;

        f |= mysql->options.client_flag;
        
        /* Send client information for access check */
        f |= CLIENT_CAPABILITIES;
        
        if (f & CLIENT_MULTI_STATEMENTS) {
            f |= CLIENT_MULTI_RESULTS;
        }
        /**
         * No compression in embedded as we don't send any data,
         * and no pluggable auth, as we cannot do a client-server dialog
         */
        f &= ~(CLIENT_COMPRESS | CLIENT_PLUGIN_AUTH);
        
        if (mysql->options.db != NULL) {
            f |= CLIENT_CONNECT_WITH_DB;
        }
        return f;
}


static bool create_parse_tree(
        THD* thd)
{
        Parser_state parser_state;
        bool         failp = FALSE;
        const char*  virtual_db = "skygw_virtual";

	if (parser_state.init(thd, thd->query(), thd->query_length())) 
	{
                failp = TRUE;
                goto return_here;
        }
	mysql_reset_thd_for_next_command(thd);

        /** 
	 * Set some database to thd so that parsing won't fail because of
         * missing database. Then parse. 
	 */
        failp = thd->set_db(virtual_db, strlen(virtual_db));
        if (failp) 
	{
                LOGIF(LE, (skygw_log_write_flush(
                        LOGFILE_ERROR,
                        "Error : Failed to set database in thread context.")));
        }
        failp = parse_sql(thd, &parser_state, NULL);

        if (failp) 
	{
                LOGIF(LD, (skygw_log_write(
                        LOGFILE_DEBUG,
                        "%lu [readwritesplit:create_parse_tree] failed to "
                        "create parse tree.",
                        pthread_self())));
        }
return_here:
        return failp;
}

/** 
 * Set new query type if new is more restrictive than old. 
 *
 * Parameters:
 * @param qtype		Existing type
 *
 * @param new_type	New query type
 *
 * @return Query type as an unsigned int value which must be casted to qtype.
 *
 * 
 * @details The implementation relies on that enumerated values correspond
 * to the restrictiviness of the value. That is, smaller value means less
 * restrictive, for example, QUERY_TYPE_READ is smaller than QUERY_TYPE_WRITE.
 *
 */
static u_int32_t set_query_type(
        u_int32_t* qtype,
        u_int32_t  new_type)
{
        *qtype = MAX(*qtype, new_type);
        return *qtype;
}

/** 
 * Detect query type by examining parsed representation of it.
 *
 * @param thd	MariaDB thread context.
 *
 * @return Copy of query type value. 
 *
 * 
 * @details Query type is deduced by checking for certain properties
 * of them. The order is essential. Some SQL commands have multiple
 * flags set and changing the order in which flags are tested,
 * the resulting type may be different.
 *
 */
static skygw_query_type_t resolve_query_type(
        THD* thd)
{
        skygw_query_type_t qtype = QUERY_TYPE_UNKNOWN;
        u_int32_t           type = QUERY_TYPE_UNKNOWN;
        int                 set_autocommit_stmt = -1; /*< -1 no, 0 disable, 1 enable */
        LEX*  lex;
        Item* item;
        /**
         * By default, if sql_log_bin, that is, recording data modifications
         * to binary log, is disabled, gateway treats operations normally.
         * Effectively nothing is replicated.
         * When force_data_modify_op_replication is TRUE, gateway distributes
         * all write operations to all nodes.
         */
#if defined(NOT_IN_USE)
        bool force_data_modify_op_replication;
	force_data_modify_op_replication = FALSE;	
#endif /* NOT_IN_USE */
        ss_info_dassert(thd != NULL, ("thd is NULL\n"));

        lex = thd->lex;
        
        /** SELECT ..INTO variable|OUTFILE|DUMPFILE */
        if (lex->result != NULL) {
                type = QUERY_TYPE_GSYSVAR_WRITE;
                goto return_qtype;
        }
        
        if (skygw_stmt_causes_implicit_commit(
                lex, 
                &set_autocommit_stmt))
        {
                if (LOG_IS_ENABLED(LOGFILE_TRACE))
                {
                        if (sql_command_flags[lex->sql_command] & 
                                CF_IMPLICT_COMMIT_BEGIN)
                        {
                                skygw_log_write(
                                        LOGFILE_TRACE,
                                        "Implicit COMMIT before executing the "
                                        "next command.");
                        }
                        else if (sql_command_flags[lex->sql_command] & 
                                CF_IMPLICIT_COMMIT_END)
                        {
                                skygw_log_write(
                                        LOGFILE_TRACE,
                                        "Implicit COMMIT after executing the "
                                        "next command.");
                        }
                }
                
                if (set_autocommit_stmt == 1)
                {
                        type |= QUERY_TYPE_ENABLE_AUTOCOMMIT;
                }
                type |= QUERY_TYPE_COMMIT;
        } 
        
        if (set_autocommit_stmt == 0)
        {
                if (LOG_IS_ENABLED(LOGFILE_TRACE))
                {
                        skygw_log_write(
                                LOGFILE_TRACE,
                                "Disable autocommit : implicit START TRANSACTION"
                                " before executing the next command.");
                }
                type |= QUERY_TYPE_DISABLE_AUTOCOMMIT;  
                type |= QUERY_TYPE_BEGIN_TRX;
        }

        if (lex->option_type == OPT_GLOBAL)
        {
		/** 
		 * SHOW syntax http://dev.mysql.com/doc/refman/5.6/en/show.html
		 */
		if (lex->sql_command == SQLCOM_SHOW_VARIABLES)
		{
			type |= QUERY_TYPE_GSYSVAR_READ;
		}
		/**
		 * SET syntax http://dev.mysql.com/doc/refman/5.6/en/set-statement.html
		 */
		else if (lex->sql_command == SQLCOM_SET_OPTION)
		{
			type |= QUERY_TYPE_GSYSVAR_WRITE;
		}
		/**
		 * REVOKE ALL, ASSIGN_TO_KEYCACHE,
		 * PRELOAD_KEYS, FLUSH, RESET, CREATE|ALTER|DROP SERVER
		 */
		else 
		{
			type |= QUERY_TYPE_GSYSVAR_WRITE;
		}
		goto return_qtype;
        }
        else if (lex->option_type == OPT_SESSION)
        {
		/** 
		 * SHOW syntax http://dev.mysql.com/doc/refman/5.6/en/show.html
		 */
		if (lex->sql_command == SQLCOM_SHOW_VARIABLES)
		{
			type |= QUERY_TYPE_SYSVAR_READ;
		}
		/**
		 * SET syntax http://dev.mysql.com/doc/refman/5.6/en/set-statement.html
		 */
		else if (lex->sql_command == SQLCOM_SET_OPTION)
		{
			/** Either user- or system variable write */
			type |= QUERY_TYPE_GSYSVAR_WRITE;
		}
		goto return_qtype;
        }
        /**
         * 1:ALTER TABLE, TRUNCATE, REPAIR, OPTIMIZE, ANALYZE, CHECK.
         * 2:CREATE|ALTER|DROP|TRUNCATE|RENAME TABLE, LOAD, CREATE|DROP|ALTER DB,
         *   CREATE|DROP INDEX, CREATE|DROP VIEW, CREATE|DROP TRIGGER,
         *   CREATE|ALTER|DROP EVENT, UPDATE, INSERT, INSERT(SELECT),
         *   DELETE, REPLACE, REPLACE(SELECT), CREATE|RENAME|DROP USER,
         *   GRANT, REVOKE, OPTIMIZE, CREATE|ALTER|DROP FUNCTION|PROCEDURE,
         *   CREATE SPFUNCTION, INSTALL|UNINSTALL PLUGIN
         */
        if (is_log_table_write_query(lex->sql_command) ||
                is_update_query(lex->sql_command))
        {
#if defined(NOT_IN_USE)
                if (thd->variables.sql_log_bin == 0 &&
                        force_data_modify_op_replication)
                {
			/** Not replicated */
                        type |= QUERY_TYPE_SESSION_WRITE;
                } 
                else
#endif /* NOT_IN_USE */
                {
			/** Written to binlog, that is, replicated except tmp tables */
                        type |= QUERY_TYPE_WRITE; /*< to master */
                        
                        if (lex->sql_command == SQLCOM_CREATE_TABLE &&
				(lex->create_info.options & HA_LEX_CREATE_TMP_TABLE))
                        {
				type |= QUERY_TYPE_CREATE_TMP_TABLE; /*< remember in router */
                        }		        
                }
                goto return_qtype;
        }
        
        /** Try to catch session modifications here */
        switch (lex->sql_command) {
		/** fallthrough */
                case SQLCOM_CHANGE_DB:
                case SQLCOM_DEALLOCATE_PREPARE:
                        type |= QUERY_TYPE_SESSION_WRITE;
                        break;

                case SQLCOM_SELECT:
		case SQLCOM_SHOW_SLAVE_STAT:
                        type |= QUERY_TYPE_READ;
                        break;

                case SQLCOM_CALL:
                        type |= QUERY_TYPE_WRITE;
                        break;
                        
                case SQLCOM_BEGIN:
                        type |= QUERY_TYPE_BEGIN_TRX;
                        goto return_qtype;
                        break;
                
                case SQLCOM_COMMIT:
                        type |= QUERY_TYPE_COMMIT;
                        goto return_qtype;
                        break;
                        
                case SQLCOM_ROLLBACK:
                        type |= QUERY_TYPE_ROLLBACK;
                        goto return_qtype;
                        break;
                        
                case SQLCOM_PREPARE:
                        type |= QUERY_TYPE_PREPARE_NAMED_STMT;
                        goto return_qtype;
                        break;

		case SQLCOM_SHOW_DATABASES:
			type |= QUERY_TYPE_SHOW_DATABASES;
			goto return_qtype;
			break;
			
		case SQLCOM_SHOW_TABLES:
			type |= QUERY_TYPE_SHOW_TABLES;
			goto return_qtype;
			break;
			
                default:
                        break;
        }
#if defined(UPDATE_VAR_SUPPORT)
        if (QTYPE_LESS_RESTRICTIVE_THAN_WRITE(type)) 
#endif
	if (QUERY_IS_TYPE(qtype, QUERY_TYPE_UNKNOWN) ||
		QUERY_IS_TYPE(qtype, QUERY_TYPE_LOCAL_READ) ||
		QUERY_IS_TYPE(qtype, QUERY_TYPE_READ) ||
		QUERY_IS_TYPE(qtype, QUERY_TYPE_USERVAR_READ) ||
		QUERY_IS_TYPE(qtype, QUERY_TYPE_SYSVAR_READ) ||
		QUERY_IS_TYPE(qtype, QUERY_TYPE_GSYSVAR_READ))
	{
                /**
                 * These values won't change qtype more restrictive than write.
                 * UDFs and procedures could possibly cause session-wide write,
                 * but unless their content is replicated this is a limitation
                 * of this implementation.
                 * In other words : UDFs and procedures are not allowed to
                 * perform writes which are not replicated but need to repeat
                 * in every node.
                 * It is not sure if such statements exist. vraa 25.10.13
                 */

                /**
                 * Search for system functions, UDFs and stored procedures.
                 */
                for (item=thd->free_list; item != NULL; item=item->next) {
                        Item::Type itype;
                
                        itype = item->type();
                        LOGIF(LD, (skygw_log_write(
                                LOGFILE_DEBUG,
                                "%lu [resolve_query_type] Item %s:%s",
                                pthread_self(),
                                item->name,
                                STRITEMTYPE(itype))));
                        
                        if (itype == Item::SUBSELECT_ITEM) {
                                continue;
                        } 
                        else if (itype == Item::FUNC_ITEM) 
			{
                                int func_qtype = QUERY_TYPE_UNKNOWN;
                                /**
                                 * Item types:
                                 * FIELD_ITEM = 0, FUNC_ITEM,
                                 * SUM_FUNC_ITEM,  STRING_ITEM,    INT_ITEM,
                                 * REAL_ITEM,      NULL_ITEM,      VARBIN_ITEM,
                                 * COPY_STR_ITEM,  FIELD_AVG_ITEM,
                                 * DEFAULT_VALUE_ITEM,             PROC_ITEM,
                                 * COND_ITEM,      REF_ITEM,       FIELD_STD_ITEM,
                                 * FIELD_VARIANCE_ITEM,
                                 * INSERT_VALUE_ITEM,
                                 * SUBSELECT_ITEM, ROW_ITEM,       CACHE_ITEM,
                                 * TYPE_HOLDER,    PARAM_ITEM,
                                 * TRIGGER_FIELD_ITEM,             DECIMAL_ITEM,
                                 * XPATH_NODESET,  XPATH_NODESET_CMP,
                                 * VIEW_FIXER_ITEM,
                                 * EXPR_CACHE_ITEM == 27
                                 **/
                        
                                Item_func::Functype ftype;
                                ftype = ((Item_func*)item)->functype();
                                /**
                                 * Item_func types:
                                 * 
                                 * UNKNOWN_FUNC = 0,EQ_FUNC,      EQUAL_FUNC,
                                 * NE_FUNC,         LT_FUNC,      LE_FUNC,
                                 * GE_FUNC,         GT_FUNC,      FT_FUNC,
                                 * LIKE_FUNC == 10, ISNULL_FUNC,  ISNOTNULL_FUNC,
                                 * COND_AND_FUNC,   COND_OR_FUNC, XOR_FUNC,
                                 * BETWEEN,         IN_FUNC,
                                 * MULT_EQUAL_FUNC, INTERVAL_FUNC,
                                 * ISNOTNULLTEST_FUNC == 20,
                                 * SP_EQUALS_FUNC,  SP_DISJOINT_FUNC,
                                 * SP_INTERSECTS_FUNC,
                                 * SP_TOUCHES_FUNC, SP_CROSSES_FUNC,
                                 * SP_WITHIN_FUNC,  SP_CONTAINS_FUNC,
                                 * SP_OVERLAPS_FUNC,
                                 * SP_STARTPOINT,   SP_ENDPOINT == 30,
                                 * SP_EXTERIORRING, SP_POINTN,    SP_GEOMETRYN,
                                 * SP_INTERIORRINGN,NOT_FUNC,     NOT_ALL_FUNC,
                                 * NOW_FUNC,        TRIG_COND_FUNC,
                                 * SUSERVAR_FUNC,   GUSERVAR_FUNC == 40,
                                 * COLLATE_FUNC,    EXTRACT_FUNC,
                                 * CHAR_TYPECAST_FUNC,
                                 * FUNC_SP,         UDF_FUNC,     NEG_FUNC,
                                 * GSYSVAR_FUNC == 47
                                 **/
                                switch (ftype) {
                                case Item_func::FUNC_SP:
                                        /**
                                         * An unknown (for maxscale) function / sp
                                         * belongs to this category.
                                         */
                                        func_qtype |= QUERY_TYPE_WRITE;
                                        LOGIF(LD, (skygw_log_write(
                                                LOGFILE_DEBUG,
                                                "%lu [resolve_query_type] "
                                                "functype FUNC_SP, stored proc "
                                                "or unknown function.",
                                                pthread_self())));
                                        break;
                                case Item_func::UDF_FUNC:
                                        func_qtype |= QUERY_TYPE_WRITE;
                                        LOGIF(LD, (skygw_log_write(
                                                LOGFILE_DEBUG,
                                                "%lu [resolve_query_type] "
                                                "functype UDF_FUNC, user-defined "
                                                "function.",
                                                pthread_self())));
                                        break;
                                case Item_func::NOW_FUNC:
                                        func_qtype |= QUERY_TYPE_LOCAL_READ;
                                        LOGIF(LD, (skygw_log_write(
                                                LOGFILE_DEBUG,
                                                "%lu [resolve_query_type] "
                                                "functype NOW_FUNC, could be "
                                                "executed in MaxScale.",
                                                pthread_self())));
                                        break;
				/** System session variable */
				case Item_func::GSYSVAR_FUNC:
					func_qtype |= QUERY_TYPE_SYSVAR_READ;
					LOGIF(LD, (skygw_log_write(
						LOGFILE_DEBUG,
						"%lu [resolve_query_type] "
						"functype GSYSVAR_FUNC, system "
						"variable read.",
						pthread_self())));
					break;
					/** User-defined variable read */
				case Item_func::GUSERVAR_FUNC:
					func_qtype |= QUERY_TYPE_USERVAR_READ;
					LOGIF(LD, (skygw_log_write(
						LOGFILE_DEBUG,
						"%lu [resolve_query_type] "
						"functype GUSERVAR_FUNC, user "
						"variable read.",
						pthread_self())));
					break;
					/** User-defined variable modification */
				case Item_func::SUSERVAR_FUNC:
					/** 
					 * Really it is user variable but we 
					 * don't separate sql variables atm.
					 * 15.9.14
					 */
					func_qtype |= QUERY_TYPE_GSYSVAR_WRITE;
					LOGIF(LD, (skygw_log_write(
						LOGFILE_DEBUG,
						"%lu [resolve_query_type] "
						"functype SUSERVAR_FUNC, user "
						"variable write.",
						pthread_self())));
					break;
                                case Item_func::UNKNOWN_FUNC:
					if (item->name != NULL &&
						strcmp(item->name, "last_insert_id()") == 0)
					{
						func_qtype |= QUERY_TYPE_MASTER_READ;
					}
					else
					{
						func_qtype |= QUERY_TYPE_READ;
					}
                                        /**
                                         * Many built-in functions are of this
                                         * type, for example, rand(), soundex(),
                                         * repeat() .
                                         */
                                        LOGIF(LD, (skygw_log_write(
                                                LOGFILE_DEBUG,
                                                "%lu [resolve_query_type] "
                                                "functype UNKNOWN_FUNC, "
                                                "typically some system function.",
                                                pthread_self())));
                                        break;
                                default:
                                        LOGIF(LD, (skygw_log_write(
                                                LOGFILE_DEBUG,
                                                "%lu [resolve_query_type] "
                                                "Functype %d.",
                                                pthread_self(),
                                                ftype)));
                                        break;
                                } /**< switch */
                                /**< Set new query type */
                                type |= set_query_type(&type, func_qtype);
                        }
#if defined(UPDATE_VAR_SUPPORT)
                        /**
                         * Write is as restrictive as it gets due functions,
                         * so break.
                         */
                        if ((type & QUERY_TYPE_WRITE) == QUERY_TYPE_WRITE) {
                                break;
                        }
#endif
                } /**< for */
	} /**< if */
return_qtype:
        qtype = (skygw_query_type_t)type;
        return qtype;
}

/**
 * Checks if statement causes implicit COMMIT.
 * autocommit_stmt gets values 1, 0 or -1 if stmt is enable, disable or 
 * something else than autocommit. 
 * 
 * @param lex			Parse tree
 * @param autocommit_stmt	memory address for autocommit status
 * 
 * @return true if statement causes implicit commit and false otherwise
 */
static bool skygw_stmt_causes_implicit_commit(
        LEX*  lex,
        int* autocommit_stmt)
{
        bool succp;

        if (!(sql_command_flags[lex->sql_command] & CF_AUTO_COMMIT_TRANS))
        {
                succp = false;
                goto return_succp;
        }
        
        switch (lex->sql_command) {
                case SQLCOM_DROP_TABLE:
                        succp = !(lex->drop_temporary);
                        break;
                case SQLCOM_ALTER_TABLE:
                case SQLCOM_CREATE_TABLE:
                        /* If CREATE TABLE of non-temporary table, do implicit commit */
                        succp = !(lex->create_info.options & HA_LEX_CREATE_TMP_TABLE);
                        break;
                case SQLCOM_SET_OPTION:
                        if ((*autocommit_stmt = is_autocommit_stmt(lex)) == 1)
                        {
                                succp = true;
                        }
                        else 
                        {
                                succp = false;
                        }
                        break;
                default:
                        succp = true;
                        break;
        }
return_succp:
        return succp;
}


/**
 * Finds out if stmt is SET autocommit
 * and if the new value matches with the enable_cmd argument.
 * 
 * @param lex	parse tree
 * 
 * @return 1, 0, or -1 if command was:
 * enable, disable, or not autocommit, respectively.
 */
static int is_autocommit_stmt(
        LEX* lex)
{
        struct list_node* node;
        set_var*          setvar;
        int               rc = -1;
        static char       target[8]; /*< for converted string */
        Item*             item = NULL;
        
        node = lex->var_list.first_node();
        setvar=(set_var*)node->info;
        
        if (setvar == NULL)
        {
                goto return_rc;
        }
       
        do /*< Search for the last occurrence of 'autocommit' */
        {
                if ((sys_var*)setvar->var == Sys_autocommit_ptr) 
                {
                        item = setvar->value;
                }
                node = node->next;
        } while ((setvar = (set_var*)node->info) != NULL);
        
        if (item != NULL) /*< found autocommit command */
        {
                if (item->type() == Item::INT_ITEM) /*< '0' or '1' */
                {
                        rc = item->val_int();
                        
                        if (rc > 1 || rc < 0)
                        {
                                rc = -1;
                        }
                }
                else if (item->type() == Item::STRING_ITEM) /*< 'on' or 'off' */
                {
                        String  str(target, sizeof(target), system_charset_info);
                        String* res = item->val_str(&str);
                        
                        if ((rc = find_type(&bool_typelib, res->ptr(), res->length(), false)))
                        {
                                ss_dassert(rc >= 0 && rc <= 2);
                                /** 
                                 * rc is the position of matchin string in 
                                 * typelib's value array. 
                                 * 1=OFF, 2=ON.
                                 */
                                rc -= 1;
                        }
                }
        }

return_rc:
        return rc;
}

#if defined(NOT_USED)
char* skygw_query_classifier_get_stmtname(
	GWBUF* buf)
{
	MYSQL* mysql;
	
	if (buf == NULL ||
		buf->gwbuf_bufobj == NULL ||
		buf->gwbuf_bufobj->bo_data == NULL ||
		(mysql = (MYSQL *)((parsing_info_t *)buf->gwbuf_bufobj->bo_data)->pi_handle) == NULL ||
		mysql->thd == NULL || 
		(THD *)(mysql->thd))->lex == NULL || 
		(THD *)(mysql->thd))->lex->prepared_stmt_name == NULL)
	{
		return NULL;
	}
        return ((THD *)(mysql->thd))->lex->prepared_stmt_name.str;
}
#endif

/**
 * Get the parse tree from parsed querybuf.
 * @param querybuf	The parsed GWBUF
 * 
 * @return Pointer to the LEX struct or NULL if an error occurred or the query
 * was not parsed
 */
LEX* get_lex(GWBUF* querybuf)
{

	parsing_info_t* pi;
	MYSQL*          mysql;
	THD*            thd;
		
	if (querybuf == NULL || !GWBUF_IS_PARSED(querybuf))
	{
		return NULL;
	}
	pi = (parsing_info_t *)gwbuf_get_buffer_object_data(querybuf, 
							    GWBUF_PARSING_INFO);

	if (pi == NULL)
	{
		return NULL;
	}
		
	if ((mysql = (MYSQL *)pi->pi_handle) == NULL || 
		(thd = (THD *)mysql->thd) == NULL)
	{
		ss_dassert(mysql != NULL && thd != NULL);
		return NULL;
	}
	return thd->lex;
}



/**
 * Finds the head of the list of tables affected by the current select statement.
 * @param thd Pointer to a valid THD
 * @return Pointer to the head of the TABLE_LIST chain or NULL in case of an error
 */
static void* skygw_get_affected_tables(void* lexptr)
{
        LEX* lex = (LEX*)lexptr;
        
        if(lex == NULL ||
        lex->current_select == NULL)
        {
                ss_dassert(lex != NULL &&
                lex->current_select != NULL);
                return NULL;
        }

        return (void*)lex->current_select->table_list.first;
}


/**
 * Reads the parsetree and lists all the affected tables and views in the query.
 * In the case of an error, the size of the table is set to zero and no memory 
 * is allocated. The caller must free the allocated memory.
 *
 * @param querybuf GWBUF where the table names are extracted from
 * @param tblsize Pointer where the number of tables is written
 * @return Array of null-terminated strings with the table names
 */
char** skygw_get_table_names(GWBUF* querybuf, int* tblsize, bool fullnames)
{
	LEX*		lex;
	TABLE_LIST*	tbl;
	int		i = 0,
			currtblsz = 0;
	char		**tables = NULL,
			**tmp = NULL;

	if(querybuf == NULL || 
		tblsize == NULL || 
		(lex = get_lex(querybuf)) == NULL || 
		lex->current_select == NULL)
	{
		goto retblock;
	}        

	lex->current_select = lex->all_selects_list;

	while(lex->current_select)
	{
		tbl = (TABLE_LIST*)skygw_get_affected_tables(lex);

		while (tbl) 
		{
			if (i >= currtblsz)
			{
				tmp = (char**)malloc(sizeof(char*)*(currtblsz*2+1));

				if(tmp)
				{
					if(currtblsz > 0)
					{
						int x;
						for(x = 0; x<currtblsz; x++)
						{
							tmp[x] = tables[x]; 
						}
						free(tables);
					}
					tables = tmp;
					currtblsz = currtblsz*2 + 1;
				}
			}
			
			if(tmp != NULL)
			{
				char *catnm = NULL;
				
				if(fullnames)
				{
					if (tbl->db && 
						strcmp(tbl->db,"skygw_virtual") != 0)
					{
						catnm = (char*)calloc(strlen(tbl->db) + 
							strlen(tbl->table_name) + 
							2,
						sizeof(char));
						strcpy(catnm,tbl->db);
						strcat(catnm,".");
						strcat(catnm,tbl->table_name);
					}
				}
			
				if(catnm)
				{
					tables[i++] = catnm;
				}
				else
				{
					tables[i++] = strdup(tbl->table_name);
				}
				tbl=tbl->next_local;
			}
		} /*< while (tbl) */
		lex->current_select = lex->current_select->next_select_in_list();
	} /*< while(lex->current_select) */
retblock:
	*tblsize = i;
	return tables;
}

/**
 * Extract, allocate memory and copy the name of the created table.
 * @param querybuf Buffer to use.
 * @return A pointer to the name if a table was created, otherwise NULL
 */
char* skygw_get_created_table_name(GWBUF* querybuf)
{
	LEX* lex;
	
	if(querybuf == NULL || (lex = get_lex(querybuf)) == NULL)
	{
		return NULL;
	}

	if (lex->create_last_non_select_table && 
		lex->create_last_non_select_table->table_name)
	{
		char* name = strdup(lex->create_last_non_select_table->table_name);
		return name;
	}
	else
	{
		return NULL;
	}
}

/**
 * Checks whether the query is a "real" query ie. SELECT,UPDATE,INSERT,DELETE or 
 * any variation of these. Queries that affect the underlying database are not 
 * considered as real queries and the queries that target specific row or 
 * variable data are regarded as the real queries.
 * 
 * @param GWBUF to analyze
 * 
 * @return true if the query is a real query, otherwise false
 */
bool skygw_is_real_query(GWBUF* querybuf)
{
	bool succp;
	LEX* lex;
	
	if (querybuf == NULL ||
		(lex = get_lex(querybuf)) == NULL)
	{
		succp = false;
		goto retblock;
	}
	switch(lex->sql_command) {
		case SQLCOM_SELECT:
			succp = lex->all_selects_list->table_list.elements > 0;
			goto retblock;
			break;
		case SQLCOM_UPDATE:
		case SQLCOM_INSERT:
		case SQLCOM_INSERT_SELECT:
		case SQLCOM_DELETE:
		case SQLCOM_TRUNCATE:
		case SQLCOM_REPLACE:
		case SQLCOM_REPLACE_SELECT:
		case SQLCOM_PREPARE:
		case SQLCOM_EXECUTE:
			succp = true;
			goto retblock;
			break;
		default:
			succp = false;
			goto retblock;
			break;
	}
retblock:
	return succp;
}


/**
 * Checks whether the buffer contains a DROP TABLE... query.
 * @param querybuf Buffer to inspect
 * @return true if it contains the query otherwise false
 */
bool is_drop_table_query(GWBUF* querybuf)
{
	LEX* lex;
        
	return (querybuf != NULL &&
		(lex = get_lex(querybuf)) != NULL &&
		lex->sql_command == SQLCOM_DROP_TABLE);
}

inline void add_str(char** buf, int* buflen, int* bufsize, char* str)
{
	int isize = strlen(str) + 1;
	if(*buf == NULL || isize + *buflen >= *bufsize)
		{
			char *tmp = (char*)calloc((*bufsize) * 2 + isize, sizeof(char));
			if(tmp){
				memcpy(tmp,*buf,*bufsize);
				if(*buf){
					free(*buf);
				}
				*buf = tmp;
				*bufsize = (*bufsize) * 2 + isize;
			}
		}

	if(*buflen > 0){
		strcat(*buf," ");
	}
	strcat(*buf,str);
	*buflen += isize;
	
}


/**
 * Returns all the fields that the query affects.
 * @param buf Buffer to parse
 * @return Pointer to newly allocated string or NULL if nothing was found
 */
char* skygw_get_affected_fields(GWBUF* buf)
{
	LEX* lex;
	int buffsz = 0,bufflen = 0;
	char* where = NULL;
	Item* item;
	Item::Type itype;	

	if(!query_is_parsed(buf)){
		parse_query(buf);
	}

	if((lex = get_lex(buf)) == NULL){
		return NULL;
	}
	
	lex->current_select = lex->all_selects_list;
	
	while(lex->current_select)
		{
			
			List_iterator<Item> ilist(lex->current_select->item_list);
			item = (Item*)ilist.next();
			for (item; item != NULL; item=(Item*)ilist.next()) 
				{

					itype = item->type();
					if(item->name && itype == Item::FIELD_ITEM){
						add_str(&where,&buffsz,&bufflen,item->name);
					}
				}
			

			if(lex->current_select->where){
				for (item=lex->current_select->where; item != NULL; item=item->next) 
					{

						itype = item->type();
						if(item->name && itype == Item::FIELD_ITEM){
							add_str(&where,&buffsz,&bufflen,item->name);
						}
					}
			}

			if(lex->current_select->having){
				for (item=lex->current_select->having; item != NULL; item=item->next) 
					{
						
						itype = item->type();
						if(item->name && itype == Item::FIELD_ITEM){
							add_str(&where,&buffsz,&bufflen,item->name);
						}
					}
			}

			lex->current_select = lex->current_select->next_select_in_list();
		}
	return where;
}

bool skygw_query_has_clause(GWBUF* buf)
{
	LEX* lex;
	SELECT_LEX* current;
	bool clause = false;
	
	if(!query_is_parsed(buf)){
		parse_query(buf);
	}

	if((lex = get_lex(buf)) == NULL){
		return false;
	}
	
    current = lex->all_selects_list;
	
	while(current)
		{
			if(current->where || current->having){
				clause = true;
			}
		    
		    current = current->next_select_in_list();
		}
	return clause;
}

/*
 * Replace user-provided literals with question marks. Return a copy of the
 * querystr with replacements.
 * 
 * @param querybuf      GWBUF buffer including necessary parsing info
 * 
 * @return Copy of querystr where literals are replaces with question marks or
 * NULL if querystr is NULL, thread context or lex are NULL or if replacement
 * function fails.
 * 
 * Replaced literal types are STRING_ITEM,INT_ITEM,DECIMAL_ITEM,REAL_ITEM,
 * VARBIN_ITEM,NULL_ITEM
 */
char* skygw_get_canonical(
        GWBUF* querybuf)
{
        parsing_info_t* pi;
        MYSQL*          mysql;
        THD*            thd;
        LEX*            lex;
        Item*           item;
        char*           querystr;
        
        if (querybuf == NULL ||
		!GWBUF_IS_PARSED(querybuf))
        {
                querystr = NULL;
                goto retblock;
        }
        pi = (parsing_info_t *)gwbuf_get_buffer_object_data(querybuf, 
                                                            GWBUF_PARSING_INFO);
	CHK_PARSING_INFO(pi);
	
        if (pi == NULL)
        {
                querystr = NULL;
                goto retblock;                
        }
        
        if (pi->pi_query_plain_str == NULL || 
                (mysql = (MYSQL *)pi->pi_handle) == NULL || 
                (thd = (THD *)mysql->thd) == NULL ||
                (lex = thd->lex) == NULL)
        {
                ss_dassert(pi->pi_query_plain_str != NULL &&
                        mysql != NULL && 
                        thd != NULL && 
                        lex != NULL);
                querystr = NULL;
                goto retblock;
        }
        querystr = strdup(pi->pi_query_plain_str);

	for (item=thd->free_list; item != NULL; item=item->next) 
        {
                Item::Type itype;
                
		if (item->name == NULL)
		{
			continue;
		}
		itype = item->type();

		if (itype == Item::STRING_ITEM)
		{
			String tokenstr;
			String* res = item->val_str_ascii(&tokenstr);
			
			if (res->is_empty()) /*< empty string */
			{
				querystr = replace_literal(querystr, "\"\"", "\"?\"");
			}
			else
			{
				querystr = replace_literal(querystr, res->ptr(), "?");
			}
		}
		else if (itype == Item::INT_ITEM ||
			itype == Item::DECIMAL_ITEM ||
			itype == Item::REAL_ITEM ||
			itype == Item::VARBIN_ITEM ||
			itype == Item::NULL_ITEM)
		{
			querystr = replace_literal(querystr, item->name, "?");
		}
        } /*< for */
retblock:
        return querystr;
}


/**
 * Create parsing information; initialize mysql handle, allocate parsing info 
 * struct and set handle and free function pointer to it.
 * 
 * @param donefun       pointer to free function
 * 
 * @return pointer to parsing information
 */
parsing_info_t* parsing_info_init(
        void (*donefun)(void *))
{
        parsing_info_t* pi = NULL;
        MYSQL*          mysql;
        const char*     user  = "skygw";
        const char*     db    = "skygw";
        
        ss_dassert(donefun != NULL);
        
        /** Get server handle */
        mysql = mysql_init(NULL);
        ss_dassert(mysql != NULL);
        
        if (mysql == NULL) {
                LOGIF(LE, (skygw_log_write_flush(
                        LOGFILE_ERROR,
                        "Error : call to mysql_real_connect failed due %d, %s.",
                        mysql_errno(mysql),
			mysql_error(mysql))));
                
                goto retblock;
        }
        /** Set methods and authentication to mysql */
        mysql_options(mysql, MYSQL_READ_DEFAULT_GROUP, "libmysqld_skygw");
        mysql_options(mysql, MYSQL_OPT_USE_EMBEDDED_CONNECTION, NULL);
        mysql->methods = &embedded_methods;
        mysql->user    = my_strdup(user, MYF(0));
        mysql->db      = my_strdup(db, MYF(0));
        mysql->passwd  = NULL;
        
        pi = (parsing_info_t*)calloc(1, sizeof(parsing_info_t));
        
        if (pi == NULL)
        {
                mysql_close(mysql);
                goto retblock;
        }
#if defined(SS_DEBUG)
        pi->pi_chk_top  = CHK_NUM_PINFO;
        pi->pi_chk_tail = CHK_NUM_PINFO;
#endif
        /** Set handle and free function to parsing info struct */
        pi->pi_handle = mysql;
        pi->pi_done_fp = donefun;
        
retblock:
        return pi;
}

/**
 * Free function for parsing info. Called by gwbuf_free or in case initialization
 * of parsing information fails.
 * 
 * @param ptr Pointer to parsing information, cast required
 * 
 * @return void
 * 
 */
void parsing_info_done(
        void* ptr)
{
        parsing_info_t* pi;
	
	if (ptr)
	{
		pi = (parsing_info_t *)ptr;
        
		if (pi->pi_handle != NULL)
		{
			MYSQL* mysql = (MYSQL *)pi->pi_handle;
			
			if (mysql->thd != NULL)
			{
				(*mysql->methods->free_embedded_thd)(mysql);
				mysql->thd = NULL;
			}
			mysql_close(mysql);
		}
		/** Free plain text query string */
		if (pi->pi_query_plain_str != NULL)
		{
			free(pi->pi_query_plain_str);
		}
		free(pi);
	}
}

/**
 * Add plain text query string to parsing info.
 * 
 * @param ptr   Pointer to parsing info struct, cast required
 * @param str   String to be added
 * 
 * @return void
 */
static void parsing_info_set_plain_str(
        void* ptr,
        char* str)
{
        parsing_info_t* pi = (parsing_info_t *)ptr;
        CHK_PARSING_INFO(pi);
        
        pi->pi_query_plain_str = str;
}

/**
 * Generate a string of query type value.
 * Caller must free the memory of the resulting string.
 * 
 * @param	qtype	Query type value, combination of values listed in 
 * 			query_classifier.h
 * 
 * @return	string representing the query type value
 */
char* skygw_get_qtype_str(
						  skygw_query_type_t qtype)
{
	int                t1 = (int)qtype;
	int                t2 = 1;
	skygw_query_type_t t = QUERY_TYPE_UNKNOWN;
	char*              qtype_str = NULL;

	/**
	 * Test values (bits) and clear matching bits from t1 one by one until 
	 * t1 is completely cleared.
	 */
	while (t1 != 0)
		{		
			if (t1&t2)
				{
					t = (skygw_query_type_t)t2;

					if (qtype_str == NULL)
						{
							qtype_str = strdup(STRQTYPE(t));
						}
					else
						{
							size_t len = strlen(STRQTYPE(t));
							/** reallocate space for delimiter, new string and termination */
							qtype_str = (char *)realloc(qtype_str, strlen(qtype_str)+1+len+1);
							snprintf(qtype_str+strlen(qtype_str), 1+len+1, "|%s", STRQTYPE(t));
						}
					/** Remove found value from t1 */
					t1 &= ~t2;
				}
			t2 <<= 1;
		}
	return qtype_str;
}
<<<<<<< HEAD

/**
 * Returns an array of strings of databases that this query uses.
 * If the database isn't defined in the query, it is assumed that this query 
 * only targets the current database.
 * The value of @p size is set to the number of allocated strings. The caller is 
 * responsible for freeing all the allocated memory.
 * @param querybuf GWBUF containing the query
 * @param size Size of the resulting array
 * @return A new array of strings containing the database names or NULL if no 
 * databases were found.
 */
char** skygw_get_database_names(GWBUF* querybuf,int* size)
{
	LEX*			lex;
	TABLE_LIST*		tbl;
	char			**databases = NULL, **tmp = NULL;
	int			currsz = 0,i = 0;

	if( (lex = get_lex(querybuf)) == NULL)
	{
		goto retblock;
	}

	lex->current_select = lex->all_selects_list;
	
	while(lex->current_select)
	{
		tbl = lex->current_select->table_list.first;

		while(tbl)
		{
			if(strcmp(tbl->db,"skygw_virtual") != 0)
			{
				if(i>= currsz)
				{
					tmp = (char**)realloc(databases,
							      sizeof(char*)*(currsz*2 + 1));
					if(tmp == NULL) 
					{
						goto retblock;
					}
					databases = tmp;
					currsz = currsz*2 + 1;
				}
				databases[i++] = strdup(tbl->db);
			}
			tbl=tbl->next_local;
		}
		lex->current_select = lex->current_select->next_select_in_list();
	}

retblock:
	*size = i;
	return databases;
=======
skygw_query_op_t query_classifier_get_operation(GWBUF* querybuf)
{
	LEX* lex = get_lex(querybuf);
	skygw_query_op_t operation;
	if(lex){
		switch(lex->sql_command){
		case SQLCOM_SELECT:
			operation = QUERY_OP_SELECT;
			break;
		case SQLCOM_CREATE_TABLE:
			operation = QUERY_OP_CREATE_TABLE;
			break;
		case SQLCOM_CREATE_INDEX:
			operation = QUERY_OP_CREATE_INDEX;
			break;
		case SQLCOM_ALTER_TABLE:
			operation = QUERY_OP_ALTER_TABLE;
			break; 
		case SQLCOM_UPDATE:
			operation = QUERY_OP_UPDATE;
			break;
		case SQLCOM_INSERT:
			operation = QUERY_OP_INSERT;
			break; 
		case SQLCOM_INSERT_SELECT:
			operation = QUERY_OP_INSERT_SELECT;
			break;
		case SQLCOM_DELETE:
			operation = QUERY_OP_DELETE;
			break; 
		case SQLCOM_TRUNCATE:
			operation = QUERY_OP_TRUNCATE;
			break; 
		case SQLCOM_DROP_TABLE:
			operation = QUERY_OP_DROP_TABLE;
			break; 
		case SQLCOM_DROP_INDEX:
			operation = QUERY_OP_DROP_INDEX;
			break;

		default:
	    operation = QUERY_OP_UNDEFINED;
	}
  }
	return operation;
>>>>>>> df2297aa
}<|MERGE_RESOLUTION|>--- conflicted
+++ resolved
@@ -1577,7 +1577,6 @@
 		}
 	return qtype_str;
 }
-<<<<<<< HEAD
 
 /**
  * Returns an array of strings of databases that this query uses.
@@ -1633,7 +1632,8 @@
 retblock:
 	*size = i;
 	return databases;
-=======
+}
+
 skygw_query_op_t query_classifier_get_operation(GWBUF* querybuf)
 {
 	LEX* lex = get_lex(querybuf);
@@ -1679,5 +1679,4 @@
 	}
   }
 	return operation;
->>>>>>> df2297aa
 }